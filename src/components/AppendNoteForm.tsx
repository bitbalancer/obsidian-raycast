--- conflicted
+++ resolved
@@ -16,13 +16,8 @@
   const { pop } = useNavigation();
 
   function addTextToNote(text: FormValue) {
-<<<<<<< HEAD
-    fs.appendFileSync(note.path, "\n\n" + text.content);
+    fs.appendFileSync(note.path, "\n" + text.content);
     showToast({ title: "Added text to note", style: Toast.Style.Success });
-=======
-    fs.appendFileSync(note.path, "\n" + text.content);
-    showToast(ToastStyle.Success, "Added text to note");
->>>>>>> f7942e99
     pop();
   }
 

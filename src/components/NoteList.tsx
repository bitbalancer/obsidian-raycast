--- conflicted
+++ resolved
@@ -52,11 +52,7 @@
         setPinned(!pinned);
         break;
       case NoteAction.Delete:
-<<<<<<< HEAD
         onDelete(note, vault);
-=======
-        onDelete(note);
->>>>>>> a2b8ad53
         deleteNoteFromCache(vault, note);
         break;
       case NoteAction.Edit:
@@ -236,7 +232,7 @@
       isShowingDetail={showDetail}
       onSearchTextChange={onSearchChange}
       navigationTitle={title}
-      searchText={searchArguments ? searchArguments.searchArgument : ""}
+      searchText={searchArguments.searchArgument}
       searchBarAccessory={<DropDownList />}
     >
       {notes?.map((note) => (

import {
  Action,
  ActionPanel,
  getPreferenceValues,
  Detail,
  Icon,
  showToast,
  Toast,
  getSelectedText,
} from "@raycast/api";

import fs from "fs";
import React from "react";

import { AppendNoteForm } from "./components/AppendNoteForm";
import { SearchNotePreferences, Note } from "./interfaces";

enum PrimaryAction {
  QuickLook = "quicklook",
  OpenInObsidian = "obsidian",
}

function getNoteContent(note: Note) {
  const pref: SearchNotePreferences = getPreferenceValues();

  let content = fs.readFileSync(note.path, "utf8") as string;
  if (pref.removeYAML) {
    const yamlHeader = content.match(/---(.|\n)*?---/gm);
    if (yamlHeader) {
      content = content.replace(yamlHeader[0], "");
    }
  }
  if (pref.removeLinks) {
    content = content.replaceAll("[[", "");
    content = content.replaceAll("]]", "");
  }
  return content;
}

async function appendSelectedTextTo(note: Note) {
  const pref: SearchNotePreferences = getPreferenceValues();
  const appendPrefix = pref.appendPrefix;
  try {
<<<<<<< HEAD
    selectedText = await getSelectedText();
    console.log(selectedText);
    if (selectedText.trim() == "") {
      showToast({ title: "No text selected", message: "Make sure to select some text.", style: Toast.Style.Failure });
    } else {
      fs.appendFileSync(note.path, "\n\n" + selectedText);
      showToast({ title: "Added selected text to note", style: Toast.Style.Success });
    }
=======
    let selectedText = getSelectedText();
    selectedText.then((text) => {
      if (text.trim() == "") {
        showToast(ToastStyle.Failure, "No text selected");
      } else {
        fs.appendFileSync(note.path, "\n" + appendPrefix + text);
        showToast(ToastStyle.Success, "Added selected text to note");
      }
    });
>>>>>>> f7942e99
  } catch {
    showToast({ title: "Couldn't copy selected text", style: Toast.Style.Failure });
  }
}

function NoteQuickLook(props: { note: Note }) {
  const note = props.note;
  const content = getNoteContent(note);
  return (
    <Detail
      markdown={content}
      actions={
        <ActionPanel>
          <Action.Open title="Open in Obsidian" target={"obsidian://open?path=" + encodeURIComponent(note.path)} />
          <NoteActions note={note} />
        </ActionPanel>
      }
    />
  );
}

export function NoteActions(props: { note: Note }) {
  const note = props.note;
  return (
    <React.Fragment>
      <Action.Push
        title="Append to note"
        target={<AppendNoteForm note={note} />}
        shortcut={{ modifiers: ["opt"], key: "a" }}
        icon={Icon.Pencil}
      />

      <Action
        title="Append selected text"
        shortcut={{ modifiers: ["opt"], key: "s" }}
        onAction={() => {
          appendSelectedTextTo(note);
        }}
        icon={Icon.Pencil}
      />

      <Action.CopyToClipboard
        title="Copy note content"
        content={getNoteContent(note)}
        shortcut={{ modifiers: ["opt"], key: "c" }}
      />

      <Action.Paste
        title="Paste note content"
        content={getNoteContent(note)}
        shortcut={{ modifiers: ["opt"], key: "v" }}
      />

      <Action.CopyToClipboard
        title="Copy markdown link"
        icon={Icon.Link}
        content={`[${note.title}](obsidian://open?path=${encodeURIComponent(note.path)})`}
        shortcut={{ modifiers: ["opt"], key: "l" }}
      />

      <Action.CopyToClipboard
        title="Copy obsidian URI"
        icon={Icon.Link}
        content={`obsidian://open?path=${encodeURIComponent(note.path)}`}
        shortcut={{ modifiers: ["opt"], key: "u" }}
      />
    </React.Fragment>
  );
}

export function OpenNoteActions(props: { note: Note }) {
  const note = props.note;
  const pref: SearchNotePreferences = getPreferenceValues();
  const primaryAction = pref.primaryAction;

  const quicklook = <Action.Push title="Quick Look" target={<NoteQuickLook note={note} />} icon={Icon.Eye} />;

  const obsidian = (
    <Action.Open title="Open in Obsidian" target={"obsidian://open?path=" + encodeURIComponent(note.path)} />
  );

  if (primaryAction == PrimaryAction.QuickLook) {
    return (
      <React.Fragment>
        {quicklook}
        {obsidian}
      </React.Fragment>
    );
  } else if (primaryAction == PrimaryAction.OpenInObsidian) {
    return (
      <React.Fragment>
        {obsidian}
        {quicklook}
      </React.Fragment>
    );
  } else {
    return (
      <React.Fragment>
        {quicklook}
        {obsidian}
      </React.Fragment>
    );
  }
}<|MERGE_RESOLUTION|>--- conflicted
+++ resolved
@@ -41,26 +41,15 @@
   const pref: SearchNotePreferences = getPreferenceValues();
   const appendPrefix = pref.appendPrefix;
   try {
-<<<<<<< HEAD
-    selectedText = await getSelectedText();
-    console.log(selectedText);
-    if (selectedText.trim() == "") {
-      showToast({ title: "No text selected", message: "Make sure to select some text.", style: Toast.Style.Failure });
-    } else {
-      fs.appendFileSync(note.path, "\n\n" + selectedText);
-      showToast({ title: "Added selected text to note", style: Toast.Style.Success });
-    }
-=======
     let selectedText = getSelectedText();
     selectedText.then((text) => {
       if (text.trim() == "") {
-        showToast(ToastStyle.Failure, "No text selected");
+        showToast({ title: "No text selected", message: "Make sure to select some text.", style: Toast.Style.Failure });
       } else {
         fs.appendFileSync(note.path, "\n" + appendPrefix + text);
-        showToast(ToastStyle.Success, "Added selected text to note");
+        showToast({ title: "Added selected text to note", style: Toast.Style.Success });
       }
     });
->>>>>>> f7942e99
   } catch {
     showToast({ title: "Couldn't copy selected text", style: Toast.Style.Failure });
   }
